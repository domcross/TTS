--- conflicted
+++ resolved
@@ -91,14 +91,7 @@
             
 
     def forward(self, memory, context, rnn_state, annotations,
-<<<<<<< HEAD
                 attention_vec, mask=None, annotations_lengths=None):
-
-=======
-                mask=None, annotations_lengths=None):
-        if annotations_lengths is not None and mask is None:
-            mask = get_mask_from_lengths(annotations, annotations_lengths)
->>>>>>> 52df57da
         # Concat input query and previous context context
         rnn_input = torch.cat((memory, context), -1)
         # Feed it to RNN
@@ -107,15 +100,10 @@
         # Alignment
         # (batch, max_time)
         # e_{ij} = a(s_{i-1}, h_j)
-<<<<<<< HEAD
         if self.align_model is 'b':
             alignment = self.alignment_model(annotations, rnn_output)
         else:
             alignment = self.alignment_model(annotations, rnn_output, attention_vec)
-
-=======
-        alignment = self.alignment_model(annotations, rnn_output)
->>>>>>> 52df57da
         # TODO: needs recheck.
         if mask is not None:
             mask = mask.view(query.size(0), -1)
